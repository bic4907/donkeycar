--- conflicted
+++ resolved
@@ -24,11 +24,8 @@
 
 if __name__ == '__main__':
 
-<<<<<<< HEAD
-    cfg = dk.config_parser.get_config('~/mydonkey/vehicle.ini')
-=======
+
     cfg = dk.config.parse_config('~/mydonkey/vehicle.ini')
->>>>>>> 474c5bfd
 
     remote_url = args['--remote']
 
