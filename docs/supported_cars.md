# Supported cars

## Magnet and HSP 94186
The magnet chassis is the standard Donkey build.  However in many cases it may not be available.  
![donkey](./assets/build_hardware/donkey2.PNG)

Try searching for both the Magnet and HSP 94186 on ebay, banggood, ali express etc.  

The HSP 94186 is the same as the Magnet and will work.  If you speak mandarin it is always available on Taobao.

https://item.taobao.com/item.htm?spm=a230r.1.14.1.478a6da8CUjrQQ&id=6004880592&ns=1&abbucket=12#detail

## Exceed Desert Monster
<<<<<<< HEAD
The Desert Monster is made by the same manufacturer as the Magnet and has the same motor and ESC.  The chassis is slightly different so it requires an adapter and some extra hardware to work with the standard donkey platform.  With the adapters the camera placement will be identical to the Magnet and should be able to share models.

It is worth noting that the Desert Monster also has some nice characteristics including narrower, more road friendly tires.  

![Desert Monster](./assets/build_hardware/Desert_Monster.png)

To assemble a Exceed you will need some additional parts than the standard build:

| Part Description   | Link  | Approximate Cost |
|---|----|---|
|Desert Monster RC Car |  [Blue](http://amzn.to/2HLXJmc),  [Red](http://amzn.to/2pnIitV)| $90|
|3D printed Adapters | Purchase: [Donkey Store](https://squareup.com/store/donkeycar), Files: [thingiverse.com/thing:2260575](http://www.thingiverse.com/thing:2260575)| $10 |
|Chassis Clips |[Donkey Store](https://squareup.com/store/donkeycar) [Amazon](http://amzn.to/2FNSCFI) | $5|

To assemble first remove the plastic cover and roll cage then unscrew the posts that hold up the cover and replace with the adapters.  

Visual instructions to follow.
## Tamaya TT-01 (Advanced Build)

![donkey](./assets/build_hardware/TT01.PNG)

The TT-01 is a new build that is a higher end version of the Donkey.  This is an advanced build and requires existing RC skills or the desire to learn them - along with some willingness to trial and error.  For first time builders we recommend the Magnet.  That said, it has some pros and cons that people should be aware of:
Pros:

* Better kinematics and traction on smooth surfaces - basically this means it will corner better
=======
The Desert Monster is made by the same manufacturer as the Magnet and has the same motor and ESC.  The chassis and tires are slightly different however.  Also it requires an adapter and some extra hardware to work with the standard donkey platform.  However the Desert Monster also has some nice characteristics including narrower more road friendly tires.  

![Desert Monster](./assets/build_hardware/Desert_Monster.png)

To assemble a Exceed you will need some additional parts than the standard build:

| Part Description   | Link  | Approximate Cost |
|---|----|---|
|Desert Monster RC Car |  [Blue](http://amzn.to/2HLXJmc) [Red](http://amzn.to/2pnIitV)| $90|
|3D printed Adapters | Purchase: [Donkey Store](https://squareup.com/store/donkeycar) Files: [thingiverse.com/thing:2260575](http://www.thingiverse.com/thing:2260575)| $10 |
|Chassis Clips |[Donkey Store](https://squareup.com/store/donkeycar) [Amazon](http://amzn.to/2FNSCFI) | $5|

To assemble first remove the plastic cover and roll cage then unscrew the posts that hold up the cover and replace with the adapters.  

Visual instructions to follow.
## Tamaya TT-01

![donkey](./assets/build_hardware/TT01.PNG)

The TT-01 is a new build that is a higher end version of the Donkey.  This is an advanced build and requires existing RC skills or the desire to learn them - this is not for the faint of heart.  For first time builders we recommend the Magnet.  That said, it has some pros and cons that people should be aware of:
Pros:

* Better kinematics and traction on smooth surfaces - basically this means it will handle Better
>>>>>>> d2bb2a7b
* Larger build area for adding other sensors.  
* Globally available with several clones.

Cons:

* Assembly required! - you will need to supply your own ESC, battery, servo, pinion gear and motor.
* Needs to run on a smooth surface like a driveway or parking lot.   
* Larger size requires a larger 3D printer to print chassis, otherwise purchase at the Donkeystore.
* More expensive

In addition to the standard donkey parts, Raspberry Pi etc, you will need to buy the following components.

| Part Description   | Link  | Approximate Cost |
|------|-------------|------------------|
|TT-01 Clone Chassis| [eBay](https://www.ebay.com/itm/Alloy-Carbon-TT01-TT01E-Shaft-Drive-1-10-4WD-Racing-Car-Chassis-Frame-Kit/261607459461?_trkparms=aid%3D555019%26algo%3DPL.BANDIT%26ao%3D1%26asc%3D20150817211623%26meid%3Da9b0995835f04dc2ae610bb9de46099b%26pid%3D100505%26rk%3D1%26rkt%3D1%26%26itm%3D261607459461&_trksid=p2045573.c100505.m3226) other TT01s may be used| $130|
|ESC|https://hobbyking.com/en_us/hobbyking-x-car-45a-brushed-car-esc.html |10.60|
|Brushed Motor |https://hobbyking.com/en_us/mabuchi-rs-540sh-6527-brushed-motor-90w.html |$5|
|Steering Servo|https://hobbyking.com/en_us/hobbykingtm-hk15138-standard-analog-servo-4-3kg-0-17sec-38g.html| $5|
|Battery |https://hobbyking.com/en_us/turnigy-5000mah-2s1p-20c-hardcase-pack-roar-approved-de-warehouse.html or similar 2S 5000 mAh battery| $21|
|Pinion Gear| https://www.amazon.com/gp/product/B001BHGIBG/ref=oh_aui_detailpage_o08_s00?ie=UTF8&psc=1|$7|
|TT01 Plastics | Thingiverse: https://www.thingiverse.com/thing:2805287 or Donkeystore: https://squareup.com/store/donkeycar | $50|

Note: purchasing from Hobbyking is tricky.  They can ship from multiple warehouses and it can be expensive and time consuming if shipping from one overseas.  You may need to buy an alternate component if one of the items above are not available in your local warehouse.

## If You Want to Roll Your Own
It's totally possible to diverge from the main Donkey build, and still have a car that
drives well and is fun to work with. We've seen a large variety of cars in the various
Donkey competitions around the world.

However, when you want to diverge, there are several things you need to know, or you
will not be successful. There are many cost and quality trade-offs where the lower
cost options simply won't work. We've already worked hard to find the cheapest
available options that will work, so you should not expect to choose other options to
save money. Rolling your own is more about learning, experimentation, and going to new
and uncharged places.

To find out more about what you need, see [Roll Your Own](/roll_your_own.md).<|MERGE_RESOLUTION|>--- conflicted
+++ resolved
@@ -11,7 +11,6 @@
 https://item.taobao.com/item.htm?spm=a230r.1.14.1.478a6da8CUjrQQ&id=6004880592&ns=1&abbucket=12#detail
 
 ## Exceed Desert Monster
-<<<<<<< HEAD
 The Desert Monster is made by the same manufacturer as the Magnet and has the same motor and ESC.  The chassis is slightly different so it requires an adapter and some extra hardware to work with the standard donkey platform.  With the adapters the camera placement will be identical to the Magnet and should be able to share models.
 
 It is worth noting that the Desert Monster also has some nice characteristics including narrower, more road friendly tires.  
@@ -37,31 +36,6 @@
 Pros:
 
 * Better kinematics and traction on smooth surfaces - basically this means it will corner better
-=======
-The Desert Monster is made by the same manufacturer as the Magnet and has the same motor and ESC.  The chassis and tires are slightly different however.  Also it requires an adapter and some extra hardware to work with the standard donkey platform.  However the Desert Monster also has some nice characteristics including narrower more road friendly tires.  
-
-![Desert Monster](./assets/build_hardware/Desert_Monster.png)
-
-To assemble a Exceed you will need some additional parts than the standard build:
-
-| Part Description   | Link  | Approximate Cost |
-|---|----|---|
-|Desert Monster RC Car |  [Blue](http://amzn.to/2HLXJmc) [Red](http://amzn.to/2pnIitV)| $90|
-|3D printed Adapters | Purchase: [Donkey Store](https://squareup.com/store/donkeycar) Files: [thingiverse.com/thing:2260575](http://www.thingiverse.com/thing:2260575)| $10 |
-|Chassis Clips |[Donkey Store](https://squareup.com/store/donkeycar) [Amazon](http://amzn.to/2FNSCFI) | $5|
-
-To assemble first remove the plastic cover and roll cage then unscrew the posts that hold up the cover and replace with the adapters.  
-
-Visual instructions to follow.
-## Tamaya TT-01
-
-![donkey](./assets/build_hardware/TT01.PNG)
-
-The TT-01 is a new build that is a higher end version of the Donkey.  This is an advanced build and requires existing RC skills or the desire to learn them - this is not for the faint of heart.  For first time builders we recommend the Magnet.  That said, it has some pros and cons that people should be aware of:
-Pros:
-
-* Better kinematics and traction on smooth surfaces - basically this means it will handle Better
->>>>>>> d2bb2a7b
 * Larger build area for adding other sensors.  
 * Globally available with several clones.
 
