--- conflicted
+++ resolved
@@ -29,12 +29,8 @@
 from donkeycar.parts.transform import Lambda
 
 
-<<<<<<< HEAD
 def drive(cfg, model_path=None, use_chaos=False):
-=======
-#import parts
-def drive(cfg, model_path=None, use_joystick=False, use_chaos=False):
->>>>>>> fc95912d
+
     """
     Construct a working robotic vehicle from many parts.
     Each part runs as a job in the Vehicle loop, calling either
